# Automated Tracking & Analysis For Pendulum Motion

This project utilizes OpenCV's Trackers API to develop an automated tracking system for processing recorded videos of pendulum motion. You should put all the video you wish to process in one directory and the program will automatically process all the files.

> The code is open source and feel free to fork and use it for your project. However, you must credit the creator if the code was used as a part of any academic assignment. Consider giving me a star for the repo too xd

**An angle-time graph will be produced with average period, while logging X, Y, and angle to a csv file. For an entire list of supported graphs, please see [the graphs section](#supported-graphs)** For each video there will be one csv file and one or more graph in the `ouput/` directory.

![Sample graph](angle-time.png)
![Sample for curve fitting](amplitude_decay.png)
![Sample for amplitude decay](decay_fit.png)

<<<<<<< HEAD
> The code is open source and feel free to fork and use it for your project. However, you must credit the creator if the code was used as a part of any academic assignment.

## Table of Contents

- [Input Requirements](#input-requirements)
- [Contact Me](#contact-me)
- [Requirements](#requirements)
- [Usage](#usage)
  - [Main Tracker](#main-tracker)
  - [Supported Graphs](#supported-graphs)
  - [Multiple Trials](#multiple-trials)
  - [Live Tracking](#live-tracking)
- [Known Issues](#known-issues)
  - [OpenCV Version](#opencv-version)
  - [Tracking Instability](#tracking-instability)
  - [Inaccurate Period](#inaccurate-period)
  - [Difficulty in Picking Origin](#difficulty-in-picking-origin)
  - [Too few oscillations](#too-few-oscillations)
- [Citation](#citation)

## Background

Often physics projects require low-budget and efficient solutions. This is a great example. In short -- simple code, great performane, and best of all: **intuitive usage**. Online autotrackers are either unreliable or difficult to use. UX was obviously not a concern to those developers. Otherwise, these alternatives are packed with unnecessary features that only create confusion. The story is different here, as we embrace simplicity while getting the job done -- and doing it well.

[Get started with the all-in-one beginner-friendly solution to tracking.](#requirements)

=======
>>>>>>> 0eab1a2a
## Input Requirements

The program works best with videos recorded at _**60fps**_. Most modern smartphones support this framerate and you can check it manually yourself. Technically, it would work for all other framerates (30 or 240) but this could cause unexpected errors with tracker or a wrong time scale.

> NOTE: You can expect bug fixes in future patches. Please create a GitHub Issue if you run into difficulties.

## Contact Me

If you wish to contribute or have questions, reach out to Jet Chiang at [my email](mailto:jetjiang.ez@gmail.com). The project might not be actively maintained over the year but I am happy to help if possible.

## Requirements

OpenCV is open source computer vision library written in C++, but provides support for other languages such as Python via its API. You need to install the package from PyPI or Anaconda in order to run this script.

```
pip install opencv-python
conda install opencv
```

**For your convenience, you can initialize a new virtual environment using the requirement files we generated.** If you don't know how to use either Google it or ask ChatGPT help.

```
pip install -r requirements.txt
conda env create -f environment.yaml
```

## Usage

### Main Tracker

The following script will process all the files in the specified directory:

```
python3 tracker.py --tracker <tracker_type> --source <path-to-videos> --show <True/False>
```

The tracker is defaulted to `KCF` (Kernalized Correlation Filter). All available options for OpenCV 4.0+ are: `tracker_types = ['BOOSTING', 'MIL','KCF', 'TLD', 'MEDIANFLOW', 'GOTURN', 'MOSSE', 'CSRT']`.

> If you don't wish to show the video being tracked, set `--show` to `False`. WARNING: You might run into unexpected errors...

The user will be prompted to:

- Use your mouse to click on the first frame to select the origin to adjust x-y coordinates

- Draw a bounding box on the region of interest (ROI) (i.e. the object you want to track)

- Click `Esc` if you want to quit the video midway, all data and plots will still be recorded

- The next video will begin automatically and the process repeats until all videos are processed

**If you wish to output a different type of graph supported in the list below, feel free to modify part of the program. However, you are discouraged to do it unless you are completely sure what you are doing.**

### Multiple Trials

It is common in experiments to conduct multiple trials on the same initial conditions in order to assess type A uncertainty, or **random error**. To facilitate this, you can set the corresponding command line argument `--multiple-trials True`. By doing so:

- The function will repeated run over all files in the directory and generate individual graphs

- Also store the amplitude-time data from each file and perform binning to aggregate data

- Calculate the mean and uncertainty of trials combined and generate a plot with curve fitting and errors

### Supported Graphs

The following graphs are supported by the graph as per the current release:

1. Regular angle vs. time graph with period computed

2. Amplitude vs. time graph with exponential function fit and Q value computed

3. Exponential decay of amplitude with random error uncertainty and mean using multiple trials

Calling main tracker script will automatically generate one or more plots in the output directory. If you want to plot a specific CSV file, you can do that with:

```
python3 plotting.py --path <your-csv-path>
```

> By default, we run `fit_amplitude()` since it generates most comprehensive results. However, if you specifically want to use other functions please edit the main driver of the file prior to running it.

### Live Tracking

The live tracking functionality is built on top of two methods implemented using OpenCV:

1. Tracking (`tracker.py`): This is a standalone tracking module that was originally developed using a series of OpenCV Python API trackers. See [the section above](#main-tracker) for more information.

2. Real-time object detection (`detection.py`): A new script intending to improve usability and extend support to live tracking (i.e. using camera instead of pre-recorded video).

**OD is required because before we call the tracking module we need to know where is the initial position of the object.** Fine tuning OD models like YOLO, despite considerably better performance, would be time-consuming and therefore we incline towards simpler efficient (yet less accurate) algorithms such as colour tracking. Once we obtained the initial bounding box (ROI) of the object and the use selected `Enter`, we will automatically call the tracker module to do its regular job.

## Known Issues

### OpenCV Version

OpenCV has a very bad API maintenace and legacy support. Once a new version is released, certain API calls are changed / deprecated. This is why if you are using an older version the script might not work, so please search up solutions on StackOverflow or ChatGPT/Copilot. A common error looks like:

```
Traceback (most recent call last):
  File "/Users/xxx/xxx/xxx/opencv-tracking/tracker.py", line 174, in <module>
    "TLD": cv2.TrackerTLD.create,
           ^^^^^^^^^^^^^^
AttributeError: module 'cv2' has no attribute 'TrackerTLD'
```

### Tracking Instability

In the case of failing to track recurrently, consider using a different tracker than the default `KCF` such as `CSRT`. The occurence depends mainly on your video source. You can research the different features of each tracker but trial and error should lead to the solution for most use cases.

> Raise a GitHub Issue if severity is high. The issue is being investigated.

### Inaccurate Period

In **RARE** testing scenarios the average period calculated is incorrect. _The issue is currently being investigated and will hopefully be addressed in a future patch._ Please double-check the reasonableness of the output since the program CAN make mistakes!

### Difficulty in Picking Origin

We expect a better GUI assitance for picking origin (including x and y axis) in the future. For now, estimate the origin and use a mouse to select the point. _Technically, this does not result in any implications in the result analysis_ since transformation of a function will not change its maximum and minimum, and in most cases we are only concerned with **periods** instead of specific angles.

### Too few oscillations

In the case of the error message below, it is likely that you stopped the video too early such that the script has not collected enough data points for curve fitting. The two solutions is either to avoid using `fit_amplitude()` or let the script run longer.

```
File "/Users/xxx/xxx/xxx/opencv-tracking/plotting.py", line 162, in fit_amplitude
  popt, _ = curve_fit(exponential_decay, peak_times, peak_amplitudes)
            ^^^^^^^^^^^^^^^^^^^^^^^^^^^^^^^^^^^^^^^^^^^^^^^^^^^^^^^^^
File "/Users/xxx/xxx/envs/opencv/lib/python3.12/site-packages/scipy/optimize/_minpack_py.py", line 1000, in curve_fit
  res = leastsq(func, p0, Dfun=jac, full_output=1, **kwargs)
        ^^^^^^^^^^^^^^^^^^^^^^^^^^^^^^^^^^^^^^^^^^^^^^^^^^^^
File "/Users/xxx/xxx/envs/opencv/lib/python3.12/site-packages/scipy/optimize/_minpack_py.py", line 424, in leastsq
  raise TypeError(f"Improper input: func input vector length N={n} must"
TypeError: Improper input: func input vector length N=2 must not exceed func output vector length M=1
```

## Citation

If you use this code for any academic purposes, please cite it as follows:

```
@misc{chiang2024opencvtracking,
  author = {Jet Chiang},
  title = {Automated Tracking And Analysis System for Pendulum Motion},
  year = {2024},
  publisher = {GitHub},
  journal = {GitHub repository},
  howpublished = {\url{https://github.com/supreme-gg-gg/opencv-tracking}},
}
```

Plagarising any part of the code without consent from the publisher is a serious academic offense.<|MERGE_RESOLUTION|>--- conflicted
+++ resolved
@@ -10,7 +10,6 @@
 ![Sample for curve fitting](amplitude_decay.png)
 ![Sample for amplitude decay](decay_fit.png)
 
-<<<<<<< HEAD
 > The code is open source and feel free to fork and use it for your project. However, you must credit the creator if the code was used as a part of any academic assignment.
 
 ## Table of Contents
@@ -37,8 +36,6 @@
 
 [Get started with the all-in-one beginner-friendly solution to tracking.](#requirements)
 
-=======
->>>>>>> 0eab1a2a
 ## Input Requirements
 
 The program works best with videos recorded at _**60fps**_. Most modern smartphones support this framerate and you can check it manually yourself. Technically, it would work for all other framerates (30 or 240) but this could cause unexpected errors with tracker or a wrong time scale.
